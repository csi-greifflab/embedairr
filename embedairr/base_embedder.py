import os
import csv
import torch
import sys
import gc
from itertools import islice
os.environ["XLA_PYTHON_CLIENT_PREALLOCATE"]="false"

class BaseEmbedder:
    def __init__(self, args):
        self.fasta_path = args.fasta_path
        self.model_name = args.model_name
        self.output_path = args.output_path
        self.cdr3_path = args.cdr3_path
        self.context = args.context
        self.layers = list(map(int, args.layers.split()))
        self.cdr3_dict = self.load_cdr3(args.cdr3_path)
<<<<<<< HEAD
        self.batch_size = args.batch_size  # TODO make this an argument
=======
        self.batch_size = args.batch_size
>>>>>>> ad0a6105
        self.max_length = 200  # TODO make this an argument
        if torch.cuda.is_available():
            self.device = torch.device("cuda")
            print("Transferred model to GPU")
        else:
            self.device = torch.device("cpu")
        self.output_types, self.extraction_methods = self.get_output_types(args)
        self.return_contacts = False
        for output_type in self.output_types:
            if "attention" in output_type:
                self.return_contacts = True
        self.flatten = True

    def set_output_objects(self):
        """Initialize output objects."""
        self.sequence_labels = []
        self.embeddings = {layer: [] for layer in self.layers}
        self.embeddings_unpooled = {layer: [] for layer in self.layers}
        self.cdr3_extracted = {layer: [] for layer in self.layers}
        self.cdr3_extracted_unpooled = {layer: [] for layer in self.layers}
        self.cdr3_context_extracted = {layer: [] for layer in self.layers}
        self.cdr3_context_extracted_unpooled = {layer: [] for layer in self.layers}
        self.attention_matrices_all_heads = {
            layer: {head: [] for head in range(self.num_heads)}
            for layer in range(1, self.num_layers + 1)
        }
        self.attention_matrices_average_layers = {
            layer: [] for layer in range(1, self.num_layers + 1)
        }
        self.attention_matrices_average_all = []
        self.cdr3_attention_matrices_all_heads = {
            layer: {head: [] for head in range(self.num_heads)}
            for layer in range(1, self.num_layers + 1)
        }
        self.cdr3_attention_matrices_average_layers = {
            layer: [] for layer in range(1, self.num_layers + 1)
        }
        self.cdr3_attention_matrices_average_all = []

    # When changes made here, also update base_embedder.py BaseEmbedder.extract_batch() method.
    def get_output_types(self, args):
        output_types = []
        extraction_methods_list = []

        options_mapping = {
            "pooled": ["embeddings", "cdr3_extracted"],
            "unpooled": ["embeddings_unpooled", "cdr3_extracted_unpooled"],
            "average_all": [
                "attention_matrices_average_all",
                "cdr3_attention_matrices_average_all",
            ],
            "average_layer": [
                "attention_matrices_average_layers",
                "cdr3_attention_matrices_average_layers",
            ],
            "all_heads": [
                "attention_matrices_all_heads",
                "cdr3_attention_matrices_all_heads",
            ],
        }

        for option, types in options_mapping.items():
            if option in args.extract_embeddings:
                output_types.append(types[0])
            if args.cdr3_path and option in args.extract_cdr3_embeddings:
                output_types.append(types[1])
            if option in args.extract_attention_matrices:
                output_types.append(types[0])
            if args.cdr3_path and option in args.extract_cdr3_attention_matrices:
                output_types.append(types[1])

        extraction_methods = {
            "embeddings": self.extract_embeddings,
            "embeddings_unpooled": self.extract_embeddings_unpooled,
            "cdr3_extracted": self.extract_cdr3,
            "cdr3_extracted_unpooled": self.extract_cdr3_unpooled,
            "attention_matrices_all_heads": self.extract_attention_matrices_all_heads,
            "attention_matrices_average_layers": self.extract_attention_matrices_average_layer,
            "attention_matrices_average_all": self.extract_attention_matrices_average_all,
            "cdr3_attention_matrices_all_heads": self.extract_cdr3_attention_matrices_all_heads,
            "cdr3_attention_matrices_average_layers": self.extract_cdr3_attention_matrices_average_layer,
            "cdr3_attention_matrices_average_all": self.extract_cdr3_attention_matrices_average_all,
        }
        for output_type in output_types:
            # if output_type contains attention_matrix, call attention_matrix extraction method
            if output_type in extraction_methods:
                extraction_methods_list.append(extraction_methods[output_type])
            else:
                raise ValueError(f"Output type {output_type} not supported")

        return output_types, extraction_methods_list

    def fasta_to_dict(self, fasta_path, gaps=False):
        """Convert FASTA file into a dictionary."""
        print("Loading and batching input sequences...")

        seq_dict = dict()
        sequence_id = None
        sequence_aa = []

        def _flush_current_seq():
            nonlocal sequence_id, sequence_aa
            if sequence_id is None:
                return
            seq = "".join(sequence_aa)
            if gaps:
                seq_dict[sequence_id] = " ".join(seq)
            else:
                seq_dict[sequence_id] = seq
            sequence_id = None
            sequence_aa = []

        with open(fasta_path, "r") as f:
            for line_idx, line in enumerate(f):
                line = line.strip()
                if line.startswith(">"):
                    _flush_current_seq()
                    line = line[1:].strip()
                    if len(line) > 0:
                        sequence_id = line
                    else:
                        sequence_id = f"seqnum{line_idx:09d}"
                else:
                    sequence_aa.append(line)

        _flush_current_seq()

        return seq_dict

    def load_cdr3(self, cdr3_path):
        """Load CDR3 sequences and store in a dictionary."""
        if cdr3_path:
            with open(cdr3_path) as f:
                reader = csv.reader(f)
                cdr3_dict = {rows[0]: rows[1] for rows in reader}
                for i, (key, value) in enumerate(cdr3_dict.items()):
                    if i < 5:
                        print(f"{key} : {value}   cdr3 dict")
            return cdr3_dict
        else:
            return None

    def embed(self):
        raise NotImplementedError(
            "This method should be implemented in the child class"
        )

    def load_data(self):
        raise NotImplementedError(
            "This method should be implemented in the child class"
        )

    def initialize_model(self):
        raise NotImplementedError(
            "This method should be implemented in the child class"
        )

    def load_layers(self):
        raise NotImplementedError(
            "This method should be implemented in the child class"
        )

    def get_cdr3_positions(self, label, context=0):
        """Get the start and end positions of the CDR3 sequence in the full sequence."""
        full_sequence = self.sequences[label]
        try:
            cdr3_sequence = self.cdr3_dict[label]
        except KeyError:
            SystemExit(f"No cdr3 sequence found for {label}")
        # remove '-' from cdr3_sequence
        cdr3_sequence = cdr3_sequence.replace("-", "")

        # get position of cdr3_sequence in sequence
        start = max(full_sequence.find(cdr3_sequence) - context, 0)
        end = min(start + len(cdr3_sequence) + context, len(full_sequence))

        return start, end

    def extract_batch(self, out, representations, batch_labels, batch_sequences):
        for method in self.extraction_methods:
            method(out, representations, batch_labels, batch_sequences)

    def extract_embeddings(self, out, representations, batch_labels, batch_sequences):
        self.embeddings = {
            layer: (
                self.embeddings[layer]
                + [
                    representations[layer][i, 1 : len(batch_sequences[i]) + 1].mean(0)
                    for i in range(len(batch_labels))
                ]
            )
            for layer in self.layers
        }

    def extract_embeddings_unpooled(
        self, out, representations, batch_labels, batch_sequences
    ):
        self.embeddings_unpooled = {
            layer: (
                self.embeddings_unpooled[layer]
                + [
                    representations[layer][i, 1 : len(batch_sequences[i]) + 1]
                    for i in range(len(batch_labels))
                ]
            )
            for layer in self.layers
        }

    def extract_cdr3(self, out, representations, batch_labels, batch_sequences):
        for i, label in enumerate(batch_labels):
            start, end = self.get_cdr3_positions(label, context=self.context)
            self.cdr3_extracted = {
                layer: (
                    self.cdr3_extracted[layer]
                    + [representations[layer][i, start : end + 1].mean(0)]
                )
                for layer in self.layers
            }

    def extract_cdr3_unpooled(
        self, out, representations, batch_labels, batch_sequences
    ):
        for i, label in enumerate(batch_labels):
            start, end = self.get_cdr3_positions(label, context=self.context)
            self.cdr3_extracted_unpooled = {
                layer: (
                    self.cdr3_extracted_unpooled[layer]
                    + [representations[layer][i, start : end + 1]]
                )
                for layer in self.layers
            }
        # print(f" cdr3 tensor {self.cdr3_extracted_unpooled[1].shape}")

    def export_to_disk(self):
        """Stack representations of each layer into a single tensor and save to output file."""
        output_name = os.path.splitext(os.path.basename(self.fasta_path))[
            0
        ]  # get filename without extension and path
        for output_type in self.output_types:
            if "attention_matrices" not in output_type:
                for layer in self.layers:
                    output_file_layer = os.path.join(
                        self.output_path,
                        self.model_name,
                        output_type,
                        f"{output_name}_{self.model_name}_{output_type}_layer_{layer}.pt",
                    )
                    if "unpooled" not in output_type:
                        getattr(self, output_type)[layer] = torch.vstack(
                            getattr(self, output_type)[layer]
                        )
                    if self.flatten and "unpooled" in output_type:
                        torch.save(torch.stack(getattr(self, output_type)[layer],dim=0).flatten(start_dim=1), output_file_layer)
                    else:
                        torch.save((getattr(self, output_type)[layer]), output_file_layer)
                    print(
                        f"Saved {output_type} representation for layer {layer} to {output_file_layer}"
                    )
            elif "average_all" in output_type:
                output_file = os.path.join(
                    self.output_path,
                    self.model_name,
                    output_type,
                    f"{output_name}_{self.model_name}_{output_type}.pt",
                )
                if self.flatten:
                    torch.save(torch.stack( getattr(self, output_type), dim=0).flatten(start_dim=1), output_file)
                else:
                    torch.save(torch.stack( getattr(self, output_type), dim=0), output_file)
                print(f"Saved {output_type} representation to {output_file}")
            elif "average_layer" in output_type:
                for layer in self.layers:
                    output_file = os.path.join(
                        self.output_path,
                        self.model_name,
                        output_type,
                        f"{output_name}_{self.model_name}_{output_type}_layer_{layer}.pt",
                    )
                    if self.flatten:
                        torch.save(torch.stack(getattr(self, output_type)[layer], dim=0).flatten(start_dim=1), output_file)
                    else:
                        torch.save(torch.stack(getattr(self, output_type)[layer]), output_file)
                    print(
                        f"Saved {output_type} representation for layer {layer} to {output_file}"
                    )
            elif "all_heads" in output_type:
                for layer in self.layers:
                    for head in range(self.num_heads):
                        output_file = os.path.join(
                            self.output_path,
                            self.model_name,
                            output_type,
                            f"{output_name}_{self.model_name}_{output_type}_layer_{layer}_head_{head + 1}.pt",
                        )
                        if self.flatten:
                            torch.save( torch.stack( getattr(self, output_type)[layer][head], dim=0).flatten(start_dim=1), output_file)
                        else:
                            torch.save( torch.stack( getattr(self, output_type)[layer][head]), output_file)
                        print(
                            f"Saved {output_type} representation for layer {layer} head {head + 1} to {output_file}"
                        )
    

    def export_sequence_indices(self):
        """Save sequence indices to a CSV file."""
        output_name = os.path.basename(self.fasta_path).replace(".fa", "_idx.csv")
        output_file_idx = os.path.join(self.output_path, output_name)
        with open(output_file_idx, "w") as f:
            f.write("index,sequence_id\n")
            for i, label in enumerate(self.sequence_labels):
                f.write(f"{i},{label}\n")
        print(f"Saved sequence indices to {output_file_idx}")

    def create_output_dirs(self):
        for output_type in self.output_types:
            output_type_path = os.path.join(
                self.output_path, self.model_name, output_type
            )
            if not os.path.exists(output_type_path):
                os.makedirs(output_type_path)




    def run(self):
        self.create_output_dirs()
        print("Created output directories")

        print("Start embedding extraction")
        self.embed()
        print("Finished embedding extraction")
        
        print("Saving embeddings...")
        self.export_to_disk()

        self.export_sequence_indices()<|MERGE_RESOLUTION|>--- conflicted
+++ resolved
@@ -15,11 +15,8 @@
         self.context = args.context
         self.layers = list(map(int, args.layers.split()))
         self.cdr3_dict = self.load_cdr3(args.cdr3_path)
-<<<<<<< HEAD
-        self.batch_size = args.batch_size  # TODO make this an argument
-=======
+
         self.batch_size = args.batch_size
->>>>>>> ad0a6105
         self.max_length = 200  # TODO make this an argument
         if torch.cuda.is_available():
             self.device = torch.device("cuda")
